use super::normal::SscPayload;
use cbor_event::{self, de::Deserializer, se::Serializer};
use chain_core::property;
use hash::Blake2b256;
use util::try_from_slice::TryFromSlice;

use std::{
    fmt,
    io::{BufRead, Write},
    str::FromStr,
};

#[derive(Debug, PartialEq, Eq, PartialOrd, Ord, Clone, Copy)]
pub struct Version {
    major: u32,
    minor: u32,
    revision: u32,
}
impl Version {
    pub fn new(major: u32, minor: u32, revision: u32) -> Self {
        Version {
            major: major,
            minor: minor,
            revision: revision,
        }
    }
}
impl Default for Version {
    fn default() -> Self {
        Version::new(0, 1, 0)
    }
}
impl fmt::Display for Version {
    fn fmt(&self, f: &mut fmt::Formatter) -> fmt::Result {
        write!(f, "{}.{}.{}", self.major, self.minor, self.revision)
    }
}

<<<<<<< HEAD
#[derive(Clone, PartialEq, Eq, PartialOrd, Ord, Debug, Hash)]
=======
#[derive(Clone, PartialEq, Eq, PartialOrd, Ord, Hash, Debug)]
>>>>>>> 7ba6f469
#[cfg_attr(feature = "generic-serialization", derive(Serialize, Deserialize))]
pub struct HeaderHash(Blake2b256);
impl HeaderHash {
    pub fn new(bytes: &[u8]) -> Self {
        HeaderHash(Blake2b256::new(bytes))
    }

    pub fn as_hash_bytes(&self) -> &[u8; Blake2b256::HASH_SIZE] {
        self.0.as_hash_bytes()
    }
}

impl property::BlockId for HeaderHash {}

impl fmt::Display for HeaderHash {
    fn fmt(&self, f: &mut fmt::Formatter) -> fmt::Result {
        fmt::Display::fmt(&self.0, f)
    }
}
impl TryFromSlice for HeaderHash {
    type Error = <Blake2b256 as TryFromSlice>::Error;
    fn try_from_slice(slice: &[u8]) -> ::std::result::Result<Self, Self::Error> {
        Ok(Self::from(Blake2b256::try_from_slice(slice)?))
    }
}
impl AsRef<[u8]> for HeaderHash {
    fn as_ref(&self) -> &[u8] {
        self.0.as_ref()
    }
}
impl From<HeaderHash> for [u8; Blake2b256::HASH_SIZE] {
    fn from(hash: HeaderHash) -> Self {
        hash.0.into()
    }
}
impl From<[u8; Blake2b256::HASH_SIZE]> for HeaderHash {
    fn from(hash: [u8; Blake2b256::HASH_SIZE]) -> Self {
        HeaderHash(Blake2b256::from(hash))
    }
}
impl From<Blake2b256> for HeaderHash {
    fn from(hash: Blake2b256) -> Self {
        HeaderHash(hash)
    }
}
impl FromStr for HeaderHash {
    type Err = <Blake2b256 as FromStr>::Err;
    fn from_str(s: &str) -> ::std::result::Result<Self, Self::Err> {
        Ok(Self::from(Blake2b256::from_str(s)?))
    }
}

impl chain_core::property::BlockId for HeaderHash {
    fn try_from_slice(slice: &[u8]) -> Option<Self> {
        match TryFromSlice::try_from_slice(slice) {
            Ok(x) => Some(x),
            Err(_) => None,
        }
    }
}

#[derive(PartialEq, Eq, PartialOrd, Ord, Copy, Clone)]
pub struct BlockVersion(u16, u16, u8);
impl BlockVersion {
    pub fn new(major: u16, minor: u16, revision: u8) -> Self {
        BlockVersion(major, minor, revision)
    }
}
impl fmt::Debug for BlockVersion {
    fn fmt(&self, f: &mut fmt::Formatter) -> fmt::Result {
        write!(f, "{}.{}.{}", self.0, self.1, self.2)
    }
}
impl fmt::Display for BlockVersion {
    fn fmt(&self, f: &mut fmt::Formatter) -> fmt::Result {
        write!(f, "{:?}", self)
    }
}
impl Default for BlockVersion {
    fn default() -> Self {
        BlockVersion::new(0, 1, 0)
    }
}

#[derive(Debug, PartialEq, Eq, PartialOrd, Ord, Clone)]
pub struct SoftwareVersion {
    application_name: String,
    pub application_version: u32,
}

const MAX_APPLICATION_NAME_LENGTH: usize = 12;

impl SoftwareVersion {
    pub fn new(name: &str, version: u32) -> cbor_event::Result<Self> {
        if name.len() > MAX_APPLICATION_NAME_LENGTH {
            return Err(cbor_event::Error::CustomError(format!(
                "Received application name '{}' is too long",
                name
            )));
        }
        Ok(SoftwareVersion {
            application_name: name.to_string(),
            application_version: version,
        })
    }

    pub fn application_name(&self) -> &String {
        &self.application_name
    }
}
impl Default for SoftwareVersion {
    fn default() -> Self {
        SoftwareVersion::new(
            env!("CARGO_PKG_NAME"),
            env!("CARGO_PKG_VERSION_MAJOR").parse().unwrap(),
        )
        .unwrap()
    }
}

#[derive(Debug, Clone)]
pub struct BlockHeaderAttributes(pub cbor_event::Value);

#[derive(Debug, Clone)]
pub struct HeaderExtraData {
    pub block_version: BlockVersion,
    pub software_version: SoftwareVersion,
    pub attributes: BlockHeaderAttributes,
    pub extra_data_proof: Blake2b256, // hash of the Extra body data
}
impl HeaderExtraData {
    pub fn new(
        block_version: BlockVersion,
        software_version: SoftwareVersion,
        attributes: BlockHeaderAttributes,
        extra_data_proof: Blake2b256,
    ) -> Self {
        HeaderExtraData {
            block_version: block_version,
            software_version: software_version,
            attributes: attributes,
            extra_data_proof: extra_data_proof,
        }
    }
}

#[derive(Debug, Clone, PartialEq, Eq)]
pub enum SscProof {
    Commitments(Blake2b256, Blake2b256),
    Openings(Blake2b256, Blake2b256),
    Shares(Blake2b256, Blake2b256),
    Certificate(Blake2b256),
}

impl SscProof {
    pub fn generate(ssc: &SscPayload) -> Self {
        match ssc {
            SscPayload::CommitmentsPayload(commitments, vss_certs) => {
                let h1 = Blake2b256::new(&cbor!(&commitments).unwrap());
                let h2 = vss_certs.hash_for_proof();
                SscProof::Commitments(h1, h2)
            }
            SscPayload::OpeningsPayload(openings_map, vss_certs) => {
                let h1 = Blake2b256::new(&cbor!(&openings_map).unwrap());
                let h2 = vss_certs.hash_for_proof();
                SscProof::Openings(h1, h2)
            }
            SscPayload::SharesPayload(shares_map, vss_certs) => {
                let h1 = Blake2b256::new(&cbor!(&shares_map).unwrap());
                let h2 = vss_certs.hash_for_proof();
                SscProof::Shares(h1, h2)
            }
            SscPayload::CertificatesPayload(vss_certs) => {
                let h = vss_certs.hash_for_proof();
                SscProof::Certificate(h)
            }
        }
    }
}

#[derive(Debug, Clone, Copy)]
pub struct ChainDifficulty(u64);

impl fmt::Display for ChainDifficulty {
    fn fmt(&self, f: &mut fmt::Formatter) -> fmt::Result {
        write!(f, "{}", self.0)
    }
}
impl From<u64> for ChainDifficulty {
    fn from(f: u64) -> Self {
        ChainDifficulty(f)
    }
}

pub type EpochId = u64; // == EpochIndex
pub type SlotId = u16; // == LocalSlotIndex

#[derive(Debug, Clone, Copy, PartialEq, Eq)]
#[cfg_attr(feature = "generic-serialization", derive(Serialize, Deserialize))]
pub struct EpochSlotId {
    pub epoch: EpochId,
    pub slotid: SlotId,
}
impl EpochSlotId {
    pub fn next(&self) -> Self {
        EpochSlotId {
            epoch: self.epoch,
            slotid: self.slotid + 1,
        }
    }
    pub fn slot_number(&self) -> usize {
        (self.epoch as usize) * 21600 + (self.slotid as usize)
    }
}
impl fmt::Display for EpochSlotId {
    fn fmt(&self, f: &mut fmt::Formatter) -> fmt::Result {
        write!(f, "{}.{}", self.epoch, self.slotid)
    }
}

impl ::std::ops::Sub<EpochSlotId> for EpochSlotId {
    type Output = usize;
    fn sub(self, rhs: Self) -> Self::Output {
        self.slot_number() - rhs.slot_number()
    }
}

// **************************************************************************
// CBOR implementations
// **************************************************************************
impl cbor_event::se::Serialize for Version {
    fn serialize<'se, W: Write>(
        &self,
        serializer: &'se mut Serializer<W>,
    ) -> cbor_event::Result<&'se mut Serializer<W>> {
        serializer
            .write_array(cbor_event::Len::Len(3))?
            .write_unsigned_integer(self.major as u64)?
            .write_unsigned_integer(self.minor as u64)?
            .write_unsigned_integer(self.revision as u64)
    }
}
impl cbor_event::de::Deserialize for Version {
    fn deserialize<R: BufRead>(raw: &mut Deserializer<R>) -> cbor_event::Result<Self> {
        raw.tuple(3, "Version")?;
        let major = raw.unsigned_integer()? as u32;
        let minor = raw.unsigned_integer()? as u32;
        let revision = raw.unsigned_integer()? as u32;

        Ok(Version::new(major, minor, revision))
    }
}

impl cbor_event::se::Serialize for BlockVersion {
    fn serialize<'se, W: Write>(
        &self,
        serializer: &'se mut Serializer<W>,
    ) -> cbor_event::Result<&'se mut Serializer<W>> {
        serializer
            .write_array(cbor_event::Len::Len(3))?
            .write_unsigned_integer(self.0 as u64)?
            .write_unsigned_integer(self.1 as u64)?
            .write_unsigned_integer(self.2 as u64)
    }
}
impl cbor_event::de::Deserialize for BlockVersion {
    fn deserialize<R: BufRead>(raw: &mut Deserializer<R>) -> cbor_event::Result<Self> {
        raw.tuple(3, "BlockVersion")?;
        let major = raw.unsigned_integer()? as u16;
        let minor = raw.unsigned_integer()? as u16;
        let revision = raw.unsigned_integer()? as u8;

        Ok(BlockVersion::new(major, minor, revision))
    }
}

impl cbor_event::se::Serialize for SoftwareVersion {
    fn serialize<'se, W: Write>(
        &self,
        serializer: &'se mut Serializer<W>,
    ) -> cbor_event::Result<&'se mut Serializer<W>> {
        serializer
            .write_array(cbor_event::Len::Len(2))?
            .write_text(&self.application_name)?
            .write_unsigned_integer(self.application_version as u64)
    }
}
impl cbor_event::de::Deserialize for SoftwareVersion {
    fn deserialize<R: BufRead>(raw: &mut Deserializer<R>) -> cbor_event::Result<Self> {
        raw.tuple(2, "SoftwareVersion")?;
        let name = raw.text()?;
        let version = raw.unsigned_integer()? as u32;

        Ok(SoftwareVersion::new(&name, version)?)
    }
}

impl cbor_event::se::Serialize for HeaderHash {
    fn serialize<'se, W: Write>(
        &self,
        serializer: &'se mut Serializer<W>,
    ) -> cbor_event::Result<&'se mut Serializer<W>> {
        serializer.serialize(&self.0)
    }
}
impl cbor_event::de::Deserialize for HeaderHash {
    fn deserialize<R: BufRead>(raw: &mut Deserializer<R>) -> cbor_event::Result<Self> {
        cbor_event::de::Deserialize::deserialize(raw).map(|h| HeaderHash(h))
    }
}

impl cbor_event::se::Serialize for BlockHeaderAttributes {
    fn serialize<'se, W: Write>(
        &self,
        serializer: &'se mut Serializer<W>,
    ) -> cbor_event::Result<&'se mut Serializer<W>> {
        serializer.serialize(&self.0)
    }
}
impl cbor_event::de::Deserialize for BlockHeaderAttributes {
    fn deserialize<R: BufRead>(raw: &mut Deserializer<R>) -> cbor_event::Result<Self> {
        Ok(BlockHeaderAttributes(raw.deserialize()?))
    }
}

impl cbor_event::se::Serialize for HeaderExtraData {
    fn serialize<'se, W: Write>(
        &self,
        serializer: &'se mut Serializer<W>,
    ) -> cbor_event::Result<&'se mut Serializer<W>> {
        serializer
            .write_array(cbor_event::Len::Len(4))?
            .serialize(&self.block_version)?
            .serialize(&self.software_version)?
            .serialize(&self.attributes)?
            .serialize(&self.extra_data_proof)
    }
}
impl cbor_event::de::Deserialize for HeaderExtraData {
    fn deserialize<R: BufRead>(raw: &mut Deserializer<R>) -> cbor_event::Result<Self> {
        raw.tuple(4, "HeaderExtraData")?;
        let block_version = cbor_event::de::Deserialize::deserialize(raw)?;
        let software_version = cbor_event::de::Deserialize::deserialize(raw)?;
        let attributes = cbor_event::de::Deserialize::deserialize(raw)?;
        let extra_data_proof = cbor_event::de::Deserialize::deserialize(raw)?;

        Ok(HeaderExtraData::new(
            block_version,
            software_version,
            attributes,
            extra_data_proof,
        ))
    }
}

impl cbor_event::se::Serialize for SscProof {
    fn serialize<'se, W: Write>(
        &self,
        serializer: &'se mut Serializer<W>,
    ) -> cbor_event::Result<&'se mut Serializer<W>> {
        match self {
            &SscProof::Commitments(ref commhash, ref vss) => serializer
                .write_array(cbor_event::Len::Len(3))?
                .write_unsigned_integer(0)?
                .serialize(commhash)?
                .serialize(vss),
            &SscProof::Openings(ref commhash, ref vss) => serializer
                .write_array(cbor_event::Len::Len(3))?
                .write_unsigned_integer(1)?
                .serialize(commhash)?
                .serialize(vss),
            &SscProof::Shares(ref commhash, ref vss) => serializer
                .write_array(cbor_event::Len::Len(3))?
                .write_unsigned_integer(2)?
                .serialize(commhash)?
                .serialize(vss),
            &SscProof::Certificate(ref cert) => serializer
                .write_array(cbor_event::Len::Len(2))?
                .write_unsigned_integer(3)?
                .serialize(cert),
        }
    }
}
impl cbor_event::de::Deserialize for SscProof {
    fn deserialize<R: BufRead>(raw: &mut Deserializer<R>) -> cbor_event::Result<Self> {
        let len = raw.array()?;
        if len != cbor_event::Len::Len(2) && len != cbor_event::Len::Len(3) {
            return Err(cbor_event::Error::CustomError(format!(
                "Invalid SscProof: recieved array of {:?} elements",
                len
            )));
        }
        let sum_type_idx = raw.unsigned_integer()?;
        match sum_type_idx {
            0 => {
                let commhash = cbor_event::de::Deserialize::deserialize(raw)?;
                let vss = cbor_event::de::Deserialize::deserialize(raw)?;
                Ok(SscProof::Commitments(commhash, vss))
            }
            1 => {
                let commhash = cbor_event::de::Deserialize::deserialize(raw)?;
                let vss = cbor_event::de::Deserialize::deserialize(raw)?;
                Ok(SscProof::Openings(commhash, vss))
            }
            2 => {
                let commhash = cbor_event::de::Deserialize::deserialize(raw)?;
                let vss = cbor_event::de::Deserialize::deserialize(raw)?;
                Ok(SscProof::Shares(commhash, vss))
            }
            3 => {
                let cert = cbor_event::de::Deserialize::deserialize(raw)?;
                Ok(SscProof::Certificate(cert))
            }
            _ => Err(cbor_event::Error::CustomError(format!(
                "Unsupported SccProof: {}",
                sum_type_idx
            ))),
        }
    }
}

impl cbor_event::se::Serialize for ChainDifficulty {
    fn serialize<'se, W: Write>(
        &self,
        serializer: &'se mut Serializer<W>,
    ) -> cbor_event::Result<&'se mut Serializer<W>> {
        serializer
            .write_array(cbor_event::Len::Len(1))?
            .write_unsigned_integer(self.0)
    }
}
impl cbor_event::de::Deserialize for ChainDifficulty {
    fn deserialize<R: BufRead>(raw: &mut Deserializer<R>) -> cbor_event::Result<Self> {
        raw.tuple(1, "ChainDifficulty")?;
        Ok(ChainDifficulty(raw.unsigned_integer()?))
    }
}

impl cbor_event::se::Serialize for EpochSlotId {
    fn serialize<'se, W: Write>(
        &self,
        serializer: &'se mut Serializer<W>,
    ) -> cbor_event::Result<&'se mut Serializer<W>> {
        serializer.serialize(&(&self.epoch, &self.slotid))
    }
}
impl cbor_event::de::Deserialize for EpochSlotId {
    fn deserialize<R: BufRead>(raw: &mut Deserializer<R>) -> cbor_event::Result<Self> {
        raw.tuple(2, "SlotId")?;
        let epoch = raw.deserialize()?;
        let slotid = raw.deserialize()?;
        Ok(EpochSlotId {
            epoch: epoch,
            slotid: slotid,
        })
    }
}

pub type Attributes = cbor_event::Value; // TODO

#[derive(Debug, PartialEq, Eq, PartialOrd, Ord, Clone, Copy)]
pub struct CoinPortion(u64);

pub const COIN_PORTION_DENOMINATOR: u64 = 1_000_000_000_000_000;

impl CoinPortion {
    pub fn new(n: u64) -> cbor_event::Result<Self> {
        if n > COIN_PORTION_DENOMINATOR {
            return Err(cbor_event::Error::CustomError(format!(
                "Coin portion {} is greater than {}",
                n, COIN_PORTION_DENOMINATOR
            )));
        }
        Ok(CoinPortion(n))
    }
}

impl cbor_event::se::Serialize for CoinPortion {
    fn serialize<'se, W: Write>(
        &self,
        serializer: &'se mut Serializer<W>,
    ) -> cbor_event::Result<&'se mut Serializer<W>> {
        serializer.serialize(&self.0)
    }
}

impl cbor_event::de::Deserialize for CoinPortion {
    fn deserialize<R: BufRead>(raw: &mut Deserializer<R>) -> cbor_event::Result<Self> {
        Ok(CoinPortion::new(raw.deserialize()?)?)
    }
}

#[derive(Debug, PartialEq, Eq, PartialOrd, Ord, Clone)]
pub struct SystemTag(String);

const MAX_SYSTEM_TAG_LENGTH: usize = 10;

impl SystemTag {
    pub fn new(s: String) -> cbor_event::Result<Self> {
        if s.len() > MAX_SYSTEM_TAG_LENGTH {
            return Err(cbor_event::Error::CustomError(format!(
                "System tag '{}' is too long",
                s
            )));
        }
        if !s.chars().all(|c| char::is_ascii(&c)) {
            return Err(cbor_event::Error::CustomError(format!(
                "System tag '{}' contains non-ASCII characters",
                s
            )));
        }
        Ok(SystemTag(s))
    }
}

impl cbor_event::se::Serialize for SystemTag {
    fn serialize<'se, W: Write>(
        &self,
        serializer: &'se mut Serializer<W>,
    ) -> cbor_event::Result<&'se mut Serializer<W>> {
        serializer.serialize(&self.0)
    }
}

impl cbor_event::de::Deserialize for SystemTag {
    fn deserialize<R: BufRead>(raw: &mut Deserializer<R>) -> cbor_event::Result<Self> {
        Ok(SystemTag::new(raw.deserialize()?)?)
    }
}

#[cfg(test)]
mod tests {
    use super::*;
    use hash::Blake2b256;

    #[test]
    fn debug_header_hash() {
        let h = HeaderHash(Blake2b256::new(&[0; 32]));
        assert_eq!(
            format!("{:?}", h),
            "HeaderHash(Blake2b256(0x89eb0d6a8a691dae2cd15ed0369931ce0a949ecafa5c3f93f8121833646e15c3))",
        );
    }
}<|MERGE_RESOLUTION|>--- conflicted
+++ resolved
@@ -36,11 +36,7 @@
     }
 }
 
-<<<<<<< HEAD
 #[derive(Clone, PartialEq, Eq, PartialOrd, Ord, Debug, Hash)]
-=======
-#[derive(Clone, PartialEq, Eq, PartialOrd, Ord, Hash, Debug)]
->>>>>>> 7ba6f469
 #[cfg_attr(feature = "generic-serialization", derive(Serialize, Deserialize))]
 pub struct HeaderHash(Blake2b256);
 impl HeaderHash {
